/*
 * Licensed to the Apache Software Foundation (ASF) under one or more
 * contributor license agreements.  See the NOTICE file distributed with
 * this work for additional information regarding copyright ownership.
 * The ASF licenses this file to You under the Apache License, Version 2.0
 * (the "License"); you may not use this file except in compliance with
 * the License.  You may obtain a copy of the License at
 *
 *    http://www.apache.org/licenses/LICENSE-2.0
 *
 * Unless required by applicable law or agreed to in writing, software
 * distributed under the License is distributed on an "AS IS" BASIS,
 * WITHOUT WARRANTIES OR CONDITIONS OF ANY KIND, either express or implied.
 * See the License for the specific language governing permissions and
 * limitations under the License.
 */

package org.apache.kyuubi.operation

import java.sql.{Date, SQLException, SQLTimeoutException, Timestamp}

import scala.collection.JavaConverters._

import org.apache.commons.lang3.StringUtils
import org.apache.hive.service.rpc.thrift.{TExecuteStatementReq, TFetchResultsReq, TOpenSessionReq, TStatusCode}

import org.apache.kyuubi.KYUUBI_VERSION

trait JDBCTests extends BasicJDBCTests {
  test("execute statement - select null") {
    withJdbcStatement() { statement =>
      val resultSet = statement.executeQuery("SELECT NULL AS col")
      assert(resultSet.next())
      assert(resultSet.getString("col") === null)
      val metaData = resultSet.getMetaData
      assert(metaData.getColumnType(1) === java.sql.Types.NULL)
      assert(metaData.getPrecision(1) === 0)
      assert(metaData.getScale(1) === 0)
    }
  }

  test("execute statement - select boolean") {
    withJdbcStatement() { statement =>
      val resultSet = statement.executeQuery("SELECT false AS col")
      assert(resultSet.next())
      assert(!resultSet.getBoolean("col"))
      val metaData = resultSet.getMetaData
      assert(metaData.getColumnType(1) === java.sql.Types.BOOLEAN)
      assert(metaData.getPrecision(1) === 1)
      assert(metaData.getScale(1) === 0)
    }
  }

  test("execute statement - select tinyint") {
    withJdbcStatement() { statement =>
      val resultSet = statement.executeQuery("SELECT 1Y AS col")
      assert(resultSet.next())
      assert(resultSet.getByte("col") === 1.toByte)
      val metaData = resultSet.getMetaData
      assert(metaData.getColumnType(1) === java.sql.Types.TINYINT)
      assert(metaData.getPrecision(1) === 3)
      assert(metaData.getScale(1) === 0)
    }
  }

  test("execute statement - select smallint") {
    withJdbcStatement() { statement =>
      val resultSet = statement.executeQuery("SELECT 1S AS col")
      assert(resultSet.next())
      assert(resultSet.getShort("col") === 1.toShort)
      val metaData = resultSet.getMetaData
      assert(metaData.getColumnType(1) === java.sql.Types.SMALLINT)
      assert(metaData.getPrecision(1) === 5)
      assert(metaData.getScale(1) === 0)
    }
  }

  test("execute statement - select int") {
    withJdbcStatement() { statement =>
      val resultSet = statement.executeQuery("SELECT 4 AS col")
      assert(resultSet.next())
      assert(resultSet.getInt("col") === 4)
      val metaData = resultSet.getMetaData
      assert(metaData.getColumnType(1) === java.sql.Types.INTEGER)
      assert(metaData.getPrecision(1) === 10)
      assert(metaData.getScale(1) === 0)
    }
  }

  test("execute statement - select long") {
    withJdbcStatement() { statement =>
      val resultSet = statement.executeQuery("SELECT 4L AS col")
      assert(resultSet.next())
      assert(resultSet.getLong("col") === 4L)
      val metaData = resultSet.getMetaData
      assert(metaData.getColumnType(1) === java.sql.Types.BIGINT)
      assert(metaData.getPrecision(1) === 19)
      assert(metaData.getScale(1) === 0)
    }
  }

  test("execute statement - select float") {
    withJdbcStatement() { statement =>
      val resultSet = statement.executeQuery("SELECT cast(1.2 as float) AS col")
      assert(resultSet.next())
      assert(resultSet.getFloat("col") === 1.2f)
      val metaData = resultSet.getMetaData
      assert(metaData.getColumnType(1) === java.sql.Types.FLOAT)
      assert(metaData.getPrecision(1) === 7)
      assert(metaData.getScale(1) === 7)
    }
  }

  test("execute statement - select double") {
    withJdbcStatement() { statement =>
      val resultSet = statement.executeQuery("SELECT 4.2D AS col")
      assert(resultSet.next())
      assert(resultSet.getDouble("col") === 4.2d)
      val metaData = resultSet.getMetaData
      assert(metaData.getColumnType(1) === java.sql.Types.DOUBLE)
      assert(metaData.getPrecision(1) === 15)
      assert(metaData.getScale(1) === 15)
    }
  }

  test("execute statement - select string") {
    withJdbcStatement() { statement =>
      val resultSet = statement.executeQuery("SELECT 'kentyao' AS col")
      assert(resultSet.next())
      assert(resultSet.getString("col") === "kentyao")
      val metaData = resultSet.getMetaData
      assert(metaData.getColumnType(1) === java.sql.Types.VARCHAR)
      assert(metaData.getPrecision(1) === Int.MaxValue)
      assert(metaData.getScale(1) === 0)
    }
  }

  test("execute statement - select binary") {
    withJdbcStatement() { statement =>
      val resultSet = statement.executeQuery("SELECT cast('kyuubi' as binary) AS col")
      assert(resultSet.next())
      assert(resultSet.getObject("col") === "kyuubi".getBytes)
      val metaData = resultSet.getMetaData
      assert(metaData.getColumnType(1) === java.sql.Types.BINARY)
      assert(metaData.getPrecision(1) === Int.MaxValue)
      assert(metaData.getScale(1) === 0)
    }
  }

  test("execute statement - select date") {
    withJdbcStatement() { statement =>
      val resultSet = statement.executeQuery("SELECT DATE '2018-11-17' AS col")
      assert(resultSet.next())
      assert(resultSet.getDate("col") === Date.valueOf("2018-11-17"))
      val metaData = resultSet.getMetaData
      assert(metaData.getColumnType(1) === java.sql.Types.DATE)
      assert(metaData.getPrecision(1) === 10)
      assert(metaData.getScale(1) === 0)
    }
  }

  test("execute statement - select timestamp") {
    withJdbcStatement() { statement =>
      val resultSet = statement.executeQuery("SELECT TIMESTAMP '2018-11-17 13:33:33' AS col")
      assert(resultSet.next())
      assert(resultSet.getTimestamp("col") === Timestamp.valueOf("2018-11-17 13:33:33"))
      val metaData = resultSet.getMetaData
      assert(metaData.getColumnType(1) === java.sql.Types.TIMESTAMP)
      assert(metaData.getPrecision(1) === 29)
      assert(metaData.getScale(1) === 9)
    }
  }

  test("execute statement - select interval") {
    withJdbcStatement() { statement =>
      val resultSet = statement.executeQuery("SELECT interval '1' day AS col")
      assert(resultSet.next())
      assert(resultSet.getString("col") === "1 days")
      assert(resultSet.getMetaData.getColumnType(1) === java.sql.Types.VARCHAR)
      val metaData = resultSet.getMetaData
      assert(metaData.getPrecision(1) === Int.MaxValue)
      assert(metaData.getScale(1) === 0)
    }
  }

  test("execute statement - select array") {
    withJdbcStatement() { statement =>
      val resultSet = statement.executeQuery(
        "SELECT array() AS col1, array(1) AS col2, array(null) AS col3")
      assert(resultSet.next())
      assert(resultSet.getObject("col1") === "[]")
      assert(resultSet.getObject("col2") === "[1]")
      assert(resultSet.getObject("col3") === "[null]")
      val metaData = resultSet.getMetaData
      assert(metaData.getColumnType(1) === java.sql.Types.ARRAY)
      assert(metaData.getPrecision(1) === Int.MaxValue)
      assert(metaData.getPrecision(2) == Int.MaxValue)
      assert(metaData.getScale(1) == 0)
      assert(metaData.getScale(2) == 0)
    }
  }

  test("execute statement - select map") {
    withJdbcStatement() { statement =>
      val resultSet = statement.executeQuery(
        "SELECT map() AS col1, map(1, 2, 3, 4) AS col2, map(1, null) AS col3")
      assert(resultSet.next())
      assert(resultSet.getObject("col1") === "{}")
      assert(resultSet.getObject("col2") === "{1:2,3:4}")
      assert(resultSet.getObject("col3") === "{1:null}")
      val metaData = resultSet.getMetaData
      assert(metaData.getColumnType(1) === java.sql.Types.JAVA_OBJECT)
      assert(metaData.getPrecision(1) === Int.MaxValue)
      assert(metaData.getPrecision(2) == Int.MaxValue)
      assert(metaData.getScale(1) == 0)
      assert(metaData.getScale(2) == 0)
    }
  }

  test("execute statement - select struct") {
    withJdbcStatement() { statement =>
      val resultSet = statement.executeQuery(
        "SELECT struct('1', '2') AS col1," +
          " named_struct('a', 2, 'b', 4) AS col2," +
          " named_struct('a', null, 'b', null) AS col3")
      assert(resultSet.next())
      assert(resultSet.getObject("col1") === """{"col1":"1","col2":"2"}""")
      assert(resultSet.getObject("col2") === """{"a":2,"b":4}""")
      assert(resultSet.getObject("col3") === """{"a":null,"b":null}""")

      val metaData = resultSet.getMetaData
      assert(metaData.getColumnType(1) === java.sql.Types.STRUCT)
      assert(metaData.getPrecision(1) === Int.MaxValue)
      assert(metaData.getPrecision(2) == Int.MaxValue)
      assert(metaData.getScale(1) == 0)
      assert(metaData.getScale(2) == 0)
    }
  }

  test("execute statement - analysis exception") {
    val sql = "select date_sub(date'2011-11-11', '1.2')"

    withJdbcStatement() { statement =>
      val e = intercept[SQLException] {
        statement.executeQuery(sql)
      }
      assert(e.getMessage
        .contains("The second argument of 'date_sub' function needs to be an integer."))
    }
  }

  test("execute statement - select with variable substitution") {
    withThriftClient { client =>
      val req = new TOpenSessionReq()
      req.setUsername("chengpan")
      req.setPassword("123")
      val conf = Map(
        "use:database" -> "default",
        "set:hiveconf:a" -> "x",
        "set:hivevar:b" -> "y",
        "set:metaconf:c" -> "z",
        "set:system:s" -> "s")
      req.setConfiguration(conf.asJava)
      val tOpenSessionResp = client.OpenSession(req)
      val status = tOpenSessionResp.getStatus
      assert(status.getStatusCode === TStatusCode.SUCCESS_STATUS)

      val tExecuteStatementReq = new TExecuteStatementReq()
      tExecuteStatementReq.setSessionHandle(tOpenSessionResp.getSessionHandle)
      // hive matched behaviors
      tExecuteStatementReq.setStatement(
        """
          |select
          | '${hiveconf:a}' as col_0,
          | '${hivevar:b}'  as col_1,
          | '${b}'          as col_2
          |""".stripMargin)
      val tExecuteStatementResp = client.ExecuteStatement(tExecuteStatementReq)
      val tFetchResultsReq = new TFetchResultsReq()
      tFetchResultsReq.setOperationHandle(tExecuteStatementResp.getOperationHandle)
      tFetchResultsReq.setFetchType(0)
      tFetchResultsReq.setMaxRows(1)
      val tFetchResultsResp = client.FetchResults(tFetchResultsReq)
      assert(tFetchResultsResp.getStatus.getStatusCode === TStatusCode.SUCCESS_STATUS)
      assert(tFetchResultsResp.getResults.getColumns.get(0).getStringVal.getValues.get(0) === "x")
      assert(tFetchResultsResp.getResults.getColumns.get(1).getStringVal.getValues.get(0) === "y")
      assert(tFetchResultsResp.getResults.getColumns.get(2).getStringVal.getValues.get(0) === "y")

      val tExecuteStatementReq2 = new TExecuteStatementReq()
      tExecuteStatementReq2.setSessionHandle(tOpenSessionResp.getSessionHandle)
      // spark specific behaviors
      tExecuteStatementReq2.setStatement(
        """
          |select
          | '${a}'             as col_0,
          | '${hivevar:a}'     as col_1,
          | '${spark:a}'       as col_2,
          | '${sparkconf:a}'   as col_3,
          | '${not_exist_var}' as col_4,
          | '${c}'             as col_5,
          | '${s}'             as col_6
          |""".stripMargin)
      val tExecuteStatementResp2 = client.ExecuteStatement(tExecuteStatementReq2)
      val tFetchResultsReq2 = new TFetchResultsReq()
      tFetchResultsReq2.setOperationHandle(tExecuteStatementResp2.getOperationHandle)
      tFetchResultsReq2.setFetchType(0)
      tFetchResultsReq2.setMaxRows(1)
      val tFetchResultsResp2 = client.FetchResults(tFetchResultsReq2)
      assert(tFetchResultsResp2.getStatus.getStatusCode === TStatusCode.SUCCESS_STATUS)
      assert(tFetchResultsResp2.getResults.getColumns.get(0).getStringVal.getValues.get(0) === "x")
      assert(tFetchResultsResp2.getResults.getColumns.get(1).getStringVal.getValues.get(0) === "x")
      assert(tFetchResultsResp2.getResults.getColumns.get(2).getStringVal.getValues.get(0) === "x")
      assert(tFetchResultsResp2.getResults.getColumns.get(3).getStringVal.getValues.get(0) === "x")
      // for not exist vars, hive return "${not_exist_var}" itself, but spark return ""
      assert(tFetchResultsResp2.getResults.getColumns.get(4).getStringVal.getValues.get(0) === "")

      assert(tFetchResultsResp2.getResults.getColumns.get(5).getStringVal.getValues.get(0) === "z")
      assert(tFetchResultsResp2.getResults.getColumns.get(6).getStringVal.getValues.get(0) === "s")
    }
  }

  test("execute statement - select with builtin functions") {
    withJdbcStatement() { statement =>
      val resultSet = statement.executeQuery("SELECT substring('kentyao', 1)")
      assert(resultSet.next())
      assert(resultSet.getString("substring(kentyao, 1, 2147483647)") === "kentyao")
      val metaData = resultSet.getMetaData
      assert(metaData.getColumnType(1) === java.sql.Types.VARCHAR)
      assert(metaData.getPrecision(1) === Int.MaxValue)
      assert(metaData.getScale(1) === 0)
    }
  }

  test("query time out shall respect client-side if no server-side control") {
    withJdbcStatement() { statement =>
      statement.setQueryTimeout(1)
      val e = intercept[SQLTimeoutException] {
        statement.execute("select java_method('java.lang.Thread', 'sleep', 10000L)")
      }.getMessage
      assert(e.contains("Query timed out after"))

      statement.setQueryTimeout(0)
      val rs1 = statement.executeQuery(
        "select 'test', java_method('java.lang.Thread', 'sleep', 3000L)")
      rs1.next()
      assert(rs1.getString(1) == "test")

      statement.setQueryTimeout(-1)
      val rs2 = statement.executeQuery(
        "select 'test', java_method('java.lang.Thread', 'sleep', 3000L)")
      rs2.next()
      assert(rs2.getString(1) == "test")
    }
  }

  test("kyuubi defined function - kyuubi_version") {
    withJdbcStatement() { statement =>
      val rs = statement.executeQuery("SELECT kyuubi_version()")
      assert(rs.next())
      assert(rs.getString(1) == KYUUBI_VERSION)
    }
  }

<<<<<<< HEAD
  test("kyuubi defined function - engine_name") {
    withJdbcStatement() { statement =>
      val rs = statement.executeQuery("SELECT engine_name()")
      assert(rs.next())
      assert(StringUtils.isNotBlank(rs.getString(1)))
    }
  }

  test("kyuubi defined function - system_user") {
=======
  // dockerfile use kyuubi as user which is not same with non-k8s env.
  ignore("kyuubi defined function - system_user") {
>>>>>>> d5104ed2
    withJdbcStatement() { statement =>
      val rs = statement.executeQuery("SELECT system_user()")
      assert(rs.next())
      assert(rs.getString(1) == System.getProperty("user.name"))
    }
  }
}<|MERGE_RESOLUTION|>--- conflicted
+++ resolved
@@ -361,7 +361,6 @@
     }
   }
 
-<<<<<<< HEAD
   test("kyuubi defined function - engine_name") {
     withJdbcStatement() { statement =>
       val rs = statement.executeQuery("SELECT engine_name()")
@@ -370,11 +369,8 @@
     }
   }
 
-  test("kyuubi defined function - system_user") {
-=======
   // dockerfile use kyuubi as user which is not same with non-k8s env.
   ignore("kyuubi defined function - system_user") {
->>>>>>> d5104ed2
     withJdbcStatement() { statement =>
       val rs = statement.executeQuery("SELECT system_user()")
       assert(rs.next())
